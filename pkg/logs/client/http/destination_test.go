// Unless explicitly stated otherwise all files in this repository are licensed
// under the Apache License Version 2.0.
// This product includes software developed at Datadog (https://www.datadoghq.com/).
// Copyright 2016-present Datadog, Inc.

package http

import (
	"errors"
	"testing"
	"time"

	"github.com/DataDog/datadog-agent/pkg/logs/client"
	"github.com/DataDog/datadog-agent/pkg/logs/message"
	"github.com/stretchr/testify/assert"

	"github.com/DataDog/datadog-agent/pkg/logs/config"
)

func TestBuildURLShouldReturnHTTPSWithUseSSL(t *testing.T) {
	url := buildURL(config.Endpoint{
		APIKey: "bar",
		Host:   "foo",
		UseSSL: true,
	})
	assert.Equal(t, "https://foo/v1/input", url)
}

func TestBuildURLShouldReturnHTTPWithoutUseSSL(t *testing.T) {
	url := buildURL(config.Endpoint{
		APIKey: "bar",
		Host:   "foo",
		UseSSL: false,
	})
	assert.Equal(t, "http://foo/v1/input", url)
}

func TestBuildURLShouldReturnAddressWithPortWhenDefined(t *testing.T) {
	url := buildURL(config.Endpoint{
		APIKey: "bar",
		Host:   "foo",
		Port:   1234,
		UseSSL: false,
	})
	assert.Equal(t, "http://foo:1234/v1/input", url)
}

func TestBuildURLShouldReturnAddressForVersion2(t *testing.T) {
	url := buildURL(config.Endpoint{
		APIKey:    "bar",
		Host:      "foo",
		UseSSL:    false,
		Version:   config.EPIntakeVersion2,
		TrackType: "test-track",
	})
	assert.Equal(t, "http://foo/api/v2/test-track", url)
}

func TestDestinationSend200(t *testing.T) {
	server := NewTestServer(200)
	input := make(chan *message.Payload)
	output := make(chan *message.Payload)
	server.Destination.Start(input, output, nil)

	input <- &message.Payload{Messages: []*message.Message{}, Encoded: []byte("yo")}
	<-output

	server.Stop()
}

func TestDestinationSend500Retries(t *testing.T) {
	respondChan := make(chan int)
	server := NewTestServerWithOptions(500, 0, true, respondChan)
	input := make(chan *message.Payload)
	output := make(chan *message.Payload)
	isRetrying := make(chan bool, 1)
	server.Destination.Start(input, output, isRetrying)

	input <- &message.Payload{Messages: []*message.Message{}, Encoded: []byte("yo")}

	// In a retry loop. let the server respond once
	<-respondChan
	// once it responds a second time, we know `isRetrying` has been set
	<-respondChan
	assert.True(t, <-isRetrying)

	// Should recover because it was retrying
	server.ChangeStatus(200)
	// Drain any retries
	for {
		if (<-respondChan) == 200 {
			break
		}
	}
	<-output

	server.Stop()
}

func TestDestinationSend429Retries(t *testing.T) {
	respondChan := make(chan int)
	server := NewTestServerWithOptions(429, 0, true, respondChan)
	input := make(chan *message.Payload)
	output := make(chan *message.Payload)
	isRetrying := make(chan bool, 1)
	server.Destination.Start(input, output, isRetrying)

	input <- &message.Payload{Messages: []*message.Message{}, Encoded: []byte("yo")}

	// In a retry loop. let the server respond once
	<-respondChan
	// once it responds a second time, we know `isRetrying` has been set
	<-respondChan
	assert.True(t, <-isRetrying)

	// Should recover because it was retrying
	server.ChangeStatus(200)
	// Drain any retries
	for {
		if (<-respondChan) == 200 {
			break
		}
	}
	<-output

	server.Stop()
}

func TestDestinationContextCancel(t *testing.T) {
	respondChan := make(chan int)
	server := NewTestServerWithOptions(429, 0, true, respondChan)
	input := make(chan *message.Payload)
	output := make(chan *message.Payload)
	isRetrying := make(chan bool, 1)
	server.Destination.Start(input, output, isRetrying)

	input <- &message.Payload{Messages: []*message.Message{}, Encoded: []byte("yo")}

	// In a retry loop. let the server respond once
	<-respondChan
	// once it responds a second time, we know `isRetrying` has been set
	<-respondChan
	assert.True(t, <-isRetrying)

	server.Destination.destinationsContext.Stop()

	// If this blocks - the test will timeout and fail. This should not block as the destination context
	// has been canceled and the payload will be dropped. In the real agent, this channel would be closed
	// by the caller while the agent is shutting down
	input <- &message.Payload{Messages: []*message.Message{}, Encoded: []byte("yo")}
	server.Stop()
}

func TestDestinationSend400(t *testing.T) {
	server := NewTestServer(400)
	input := make(chan *message.Payload)
	output := make(chan *message.Payload)
	server.Destination.Start(input, output, nil)

	input <- &message.Payload{Messages: []*message.Message{}, Encoded: []byte("yo")}
	<-output

	// Should not retry 400 - no error reported back (because it's not retryable) so input should be unblocked
	input <- &message.Payload{Messages: []*message.Message{}, Encoded: []byte("yo")}
	<-output

	server.Stop()
}

func TestConnectivityCheck(t *testing.T) {
	// Connectivity is ok when server return 200
	server := NewTestServer(200)
	connectivity := CheckConnectivity(server.Endpoint)
	assert.Equal(t, config.HTTPConnectivitySuccess, connectivity)
	server.Stop()

	// Connectivity is ok when server return 500
	server = NewTestServer(500)
	connectivity = CheckConnectivity(server.Endpoint)
	assert.Equal(t, config.HTTPConnectivityFailure, connectivity)
	server.Stop()
}

func TestErrorToTag(t *testing.T) {
	assert.Equal(t, errorToTag(nil), "none")
	assert.Equal(t, errorToTag(errors.New("fail")), "non-retryable")
	assert.Equal(t, errorToTag(client.NewRetryableError(errors.New("fail"))), "retryable")
}

func TestDestinationSendsV2Protocol(t *testing.T) {
	server := NewTestServer(200)
	defer server.httpServer.Close()

	server.Destination.protocol = "test-proto"
	err := server.Destination.unconditionalSend(&message.Payload{Encoded: []byte("payload")})
	assert.Nil(t, err)
	assert.Equal(t, server.request.Header.Get("dd-protocol"), "test-proto")
}

func TestDestinationDoesntSendEmptyV2Protocol(t *testing.T) {
	server := NewTestServer(200)
	defer server.httpServer.Close()

	err := server.Destination.unconditionalSend(&message.Payload{Encoded: []byte("payload")})
	assert.Nil(t, err)
	assert.Empty(t, server.request.Header.Values("dd-protocol"))
}

<<<<<<< HEAD
func TestDestinationConcurrentSends(t *testing.T) {
	// make the server return 500, so the payloads get stuck retrying
	respondChan := make(chan int)
	server := NewTestServerWithOptions(500, 2, true, respondChan)
	input := make(chan *message.Payload)
	output := make(chan *message.Payload, 10)
	server.Destination.Start(input, output, nil)

	payloads := []*message.Payload{
		// the first two messages will be blocked in concurrent send goroutines
		{Encoded: []byte("a")},
		{Encoded: []byte("b")},
		// the third message will be read out by the main batch sender loop and will be blocked waiting for one of the
		// first two concurrent sends to complete
		{Encoded: []byte("c")},
	}

	for _, p := range payloads {
		input <- p
		<-respondChan
	}

	select {
	case input <- &message.Payload{Encoded: []byte("a")}:
		assert.Fail(t, "should not have been able to write into the channel as the input channel is expected to be backed up due to reaching max concurrent sends")
	default:
	}

	close(input)

	// unblock the destination
	server.ChangeStatus(200)
	// Drain the pending retries
	for {
		if (<-respondChan) == 200 {
			break
		}
	}

	var receivedPayloads []*message.Payload

	for p := range output {
		receivedPayloads = append(receivedPayloads, p)
		if len(receivedPayloads) == len(payloads) {
			break
		}
		<-respondChan
	}

	// order in which messages are received here is not deterministic so compare values
	assert.ElementsMatch(t, payloads, receivedPayloads)
}

// This test ensure the destination's final state is isRetrying = false even if there are pending concurrent sends.
func TestDestinationConcurrentSendsShutdownIsHandled(t *testing.T) {
	// make the server return 500, so the payloads get stuck retrying
	respondChan := make(chan int)
	server := NewTestServerWithOptions(500, 2, true, respondChan)
	input := make(chan *message.Payload)
	output := make(chan *message.Payload, 10)

	stopChan := server.Destination.Start(input, output, nil)

	payloads := []*message.Payload{
		{Encoded: []byte("a")},
		{Encoded: []byte("b")},
		{Encoded: []byte("c")},
	}

	for _, p := range payloads {
		input <- p
		<-respondChan
	}
	// trigger shutdown
	close(input)

	// unblock the destination
	server.ChangeStatus(200)
	// Drain the pending retries
	for {
		if (<-respondChan) == 200 {
			break
		}
	}
	// let 2 payloads flow though
	// the first 200 was triggered, collect the output
	<-output
	<-respondChan
	<-output

	select {
	case <-stopChan:
		assert.Fail(t, "Should still be waiting for the last payload to finish")
	default:
	}

	<-respondChan
	<-output
	<-stopChan
	server.Stop()
=======
func TestBackoffDelayEnabled(t *testing.T) {
	server := NewHTTPServerTest(200)
	server.destination.blockedUntil = time.Now().Add(1 * time.Second)
	startTime := time.Now()
	err := server.destination.Send([]byte("test log"))
	assert.Nil(t, err)
	assert.True(t, time.Now().After(startTime.Add(1*time.Second)))
	server.stop()
}

func TestBackoffDelayDisabledServerless(t *testing.T) {
	server := NewHTTPServerTest(200)
	server.destination.origin = "lambda-extension"
	server.destination.blockedUntil = time.Now().Add(1 * time.Second)
	startTime := time.Now()
	err := server.destination.Send([]byte("test log"))
	assert.Nil(t, err)
	assert.True(t, time.Now().Before(startTime.Add(1*time.Second)))
	server.stop()
>>>>>>> 1ad99250
}<|MERGE_RESOLUTION|>--- conflicted
+++ resolved
@@ -8,7 +8,6 @@
 import (
 	"errors"
 	"testing"
-	"time"
 
 	"github.com/DataDog/datadog-agent/pkg/logs/client"
 	"github.com/DataDog/datadog-agent/pkg/logs/message"
@@ -206,7 +205,6 @@
 	assert.Empty(t, server.request.Header.Values("dd-protocol"))
 }
 
-<<<<<<< HEAD
 func TestDestinationConcurrentSends(t *testing.T) {
 	// make the server return 500, so the payloads get stuck retrying
 	respondChan := make(chan int)
@@ -307,25 +305,43 @@
 	<-output
 	<-stopChan
 	server.Stop()
-=======
+}
+
 func TestBackoffDelayEnabled(t *testing.T) {
-	server := NewHTTPServerTest(200)
-	server.destination.blockedUntil = time.Now().Add(1 * time.Second)
-	startTime := time.Now()
-	err := server.destination.Send([]byte("test log"))
-	assert.Nil(t, err)
-	assert.True(t, time.Now().After(startTime.Add(1*time.Second)))
-	server.stop()
+	respondChan := make(chan int)
+	server := NewTestServerWithOptions(500, 0, true, respondChan)
+	input := make(chan *message.Payload)
+	output := make(chan *message.Payload)
+	isRetrying := make(chan bool, 1)
+	server.Destination.Start(input, output, isRetrying)
+
+	input <- &message.Payload{Messages: []*message.Message{}, Encoded: []byte("test log")}
+	<-respondChan
+	<-isRetrying
+
+	assert.Equal(t, 1, server.Destination.nbErrors)
+	server.Stop()
+}
+
+func TestBackoffDelayDisabled(t *testing.T) {
+	respondChan := make(chan int)
+	server := NewTestServerWithOptions(500, 0, false, respondChan)
+	input := make(chan *message.Payload)
+	output := make(chan *message.Payload)
+	isRetrying := make(chan bool, 1)
+	server.Destination.Start(input, output, isRetrying)
+
+	input <- &message.Payload{Messages: []*message.Message{}, Encoded: []byte("test log")}
+	<-respondChan
+
+	assert.Equal(t, 0, server.Destination.nbErrors)
+	server.Stop()
 }
 
 func TestBackoffDelayDisabledServerless(t *testing.T) {
-	server := NewHTTPServerTest(200)
-	server.destination.origin = "lambda-extension"
-	server.destination.blockedUntil = time.Now().Add(1 * time.Second)
-	startTime := time.Now()
-	err := server.destination.Send([]byte("test log"))
-	assert.Nil(t, err)
-	assert.True(t, time.Now().Before(startTime.Add(1*time.Second)))
-	server.stop()
->>>>>>> 1ad99250
+	dest := NewDestination(config.Endpoint{
+		Origin: "lambda-extension",
+	}, "", nil, 0, true, "")
+
+	assert.False(t, dest.shouldRetry)
 }