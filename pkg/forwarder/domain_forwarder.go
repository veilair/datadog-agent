--- conflicted
+++ resolved
@@ -64,7 +64,6 @@
 	blockedList *blockedEndpoints
 }
 
-<<<<<<< HEAD
 func newDomainForwarder(
 	domain string,
 	numberOfWorkers int,
@@ -84,21 +83,11 @@
 		domain:                      domain,
 		numberOfWorkers:             numberOfWorkers,
 		retryQueueLimit:             retryQueueLimit,
+		retryQueueAllPayloadsMaxSize: retryQueueAllPayloadsMaxSize,
 		connectionResetInterval:     connectionResetInterval,
 		internalState:               Stopped,
 		blockedList:                 newBlockedEndpoints(),
 		retryTransactionsCollection: retryTransactionsCollection,
-=======
-func newDomainForwarder(domain string, numberOfWorkers int, retryQueueLimit int, retryQueueAllPayloadsMaxSize int, connectionResetInterval time.Duration) *domainForwarder {
-	return &domainForwarder{
-		domain:                       domain,
-		numberOfWorkers:              numberOfWorkers,
-		retryQueueLimit:              retryQueueLimit,
-		retryQueueAllPayloadsMaxSize: retryQueueAllPayloadsMaxSize,
-		connectionResetInterval:      connectionResetInterval,
-		internalState:                Stopped,
-		blockedList:                  newBlockedEndpoints(),
->>>>>>> 24e3b938
 	}
 }
 
@@ -144,23 +133,16 @@
 					if err := f.retryTransactionsCollection.Add(t); err != nil {
 						log.Error(err)
 					}
-				}
-			}
 		} else {
-<<<<<<< HEAD
-			retry := true
-			if f.retryTransactionsCollection != nil {
-				if err := f.retryTransactionsCollection.Add(t); err != nil {
-					log.Error(err)
-					retry = false
-				}
-=======
 			var retry bool
 			newTotalPayloadsSize := totalPayloadsSize + t.GetPayloadSize()
 			if f.retryQueueAllPayloadsMaxSize > 0 {
 				retry = newTotalPayloadsSize <= f.retryQueueAllPayloadsMaxSize
->>>>>>> 24e3b938
 			} else {
+				retry = len(newQueue) < f.retryQueueLimit
+			}
+
+			if retry {
 				retry = len(newQueue) < f.retryQueueLimit
 			}
 
@@ -168,10 +150,7 @@
 				newQueue = append(newQueue, t)
 				transactionsRequeued.Add(1)
 				tlmTxRequeud.Inc(f.domain)
-<<<<<<< HEAD
-=======
 				totalPayloadsSize = newTotalPayloadsSize
->>>>>>> 24e3b938
 			} else {
 				droppedRetryQueueFull++
 				transactionsDropped.Add(1)
@@ -194,13 +173,8 @@
 
 	if droppedRetryQueueFull+droppedWorkerBusy > 0 {
 		var errorMessage string
-<<<<<<< HEAD
-		if f.retryTransactionsCollection != nil {
-			errorMessage = fmt.Sprintf("the retry queue payloads size limit")
-=======
 		if f.retryQueueAllPayloadsMaxSize > 0 {
 			errorMessage = fmt.Sprintf("the retry queue payloads size limit of %d", f.retryQueueAllPayloadsMaxSize)
->>>>>>> 24e3b938
 		} else {
 			errorMessage = fmt.Sprintf("the retry queue size limit of %d", f.retryQueueLimit)
 		}
